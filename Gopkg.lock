--- conflicted
+++ resolved
@@ -392,13 +392,8 @@
   revision = "de77670473b5492f5d0bce155b5c01534c2d13f7"
 
 [[projects]]
-<<<<<<< HEAD
   branch = "cloud-identities"
   digest = "1:1ed37790d11d2045b93a79196551ad27b02b335d6bfa17eb195beb2c31ad9d90"
-=======
-  branch = "master"
-  digest = "1:74f4ddfd6c9a1663278464524f9fc1f3dde4efaa54eb14b34ffdc04a5db71438"
->>>>>>> 52a50ed1
   name = "github.com/smallstep/certificates"
   packages = [
     "api",
@@ -411,11 +406,7 @@
     "server",
   ]
   pruneopts = "UT"
-<<<<<<< HEAD
   revision = "37dff5124b5470465d922b5bd380f33c5870c8d0"
-=======
-  revision = "25c710c056defc5515f7ff1d4c31ff0f38a05e31"
->>>>>>> 52a50ed1
 
 [[projects]]
   branch = "master"
@@ -427,11 +418,7 @@
 
 [[projects]]
   branch = "master"
-<<<<<<< HEAD
   digest = "1:5e778214d472b6d2ad4d544d293d1478d9b222db8ffc6079623fbe3e58e1841e"
-=======
-  digest = "1:f1f1df1e19d55a1ef1f0a63633191e7d2a99993c0a17f945c0b9ebd16b17871b"
->>>>>>> 52a50ed1
   name = "github.com/smallstep/nosql"
   packages = [
     ".",
@@ -441,11 +428,7 @@
     "mysql",
   ]
   pruneopts = "UT"
-<<<<<<< HEAD
   revision = "b66b34823456721912ba037126e92414690c07d6"
-=======
-  revision = "5a355c598075a346d9ca9b50ec10e3f86ac66148"
->>>>>>> 52a50ed1
 
 [[projects]]
   branch = "master"
